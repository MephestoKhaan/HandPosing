﻿using System;
using System.Collections.Generic;
using UnityEngine;

namespace Interaction
{
    public class Grabber : MonoBehaviour
    {
        [SerializeField]
        private Vector2 grabThresoldController = new Vector2(0.35f, 0.55f);
        [SerializeField]
        private Vector2 grabThresoldHand = new Vector2(0.35f, 0.95f);

        [SerializeField]
        private OVRHand trackedHand;

        public Transform _gripTransform = null;
        [SerializeField]
        protected Collider[] _grabVolumes = null;

        [SerializeField]
        protected OVRInput.Controller m_controller;

        protected Quaternion _anchorOffsetRotation;
        protected Vector3 _anchorOffsetPosition;
        protected Vector3 _grabbedObjectPosOff;
        protected Quaternion _grabbedObjectRotOff;

        protected bool _grabVolumeEnabled = true;
        protected float _prevFlex;
        protected Grabbable _grabbedObj = null;
        protected Dictionary<Grabbable, int> _grabCandidates = new Dictionary<Grabbable, int>();
        private bool _nearGrab = false;

        private bool _operatingWithoutOVRCameraRig = true;
        private bool alreadyUpdated = false;

        public Vector2 GrabThresold { get; private set; }

        public Action<Grabbable> OnGrabStarted;
        public Action<Grabbable, float> OnGrabAttemp;
        public Action<Grabbable> OnGrabEnded;

        public bool IsGrabbing
        {
            get
            {
                return _grabbedObj != null;
            }
        }

        public Grabbable GrabbedObject
        {
            get
            {
                return _grabbedObj;
            }
        }

        private static HashSet<Grabber> allGrabbers = new HashSet<Grabber>();

        public static void ClearAllGrabs(Grabbable grabbable)
        {
            foreach (var grabber in allGrabbers)
            {
                grabber.ForceUntouch(grabbable);
                grabber.ForceRelease(grabbable);
            }
        }

        public void ForceRelease(Grabbable grabbable)
        {
            bool canRelease = (
                (_grabbedObj != null) &&
                (_grabbedObj == grabbable || grabbable == null)
            );
            if (canRelease)
            {
                GrabEnd();
            }
        }

        public void ForceUntouch(Grabbable grabbable)
        {
            if (_grabCandidates.ContainsKey(grabbable))
            {
                _grabCandidates.Remove(grabbable);
            }
        }

        protected virtual void Awake()
        {
            _anchorOffsetPosition = transform.localPosition;
            _anchorOffsetRotation = transform.localRotation;
            allGrabbers.Add(this);

            OVRCameraRig rig = transform.GetComponentInParent<OVRCameraRig>();
            if (rig != null)
            {
                rig.UpdatedAnchors += (r) => { OnUpdatedAnchors(); };
                _operatingWithoutOVRCameraRig = false;
            }
        }

        private void OnDisable()
        {
            foreach (var grabbable in new List<Grabbable>(_grabCandidates.Keys))
            {
                ForceUntouch(grabbable);
                ForceRelease(grabbable);
            }
        }

        private void Update()
        {
            alreadyUpdated = false;
            if (_operatingWithoutOVRCameraRig)
            {
                OnUpdatedAnchors();
            }
        }

        private void OnUpdatedAnchors()
        {
            if (alreadyUpdated) return;
            alreadyUpdated = true;

            float prevFlex = _prevFlex;
            _prevFlex = CurrentFlex();
            CheckForGrabOrRelease(prevFlex);
<<<<<<< HEAD

        }
=======
>>>>>>> 2e2dd8e5

            MoveGrabbedObject(transform.position, transform.rotation);
        }

        public float CurrentFlex()
        {
            if (trackedHand && trackedHand.IsTracked)
            {
                GrabThresold = grabThresoldHand;
                return Math.Max(trackedHand.GetFingerPinchStrength(OVRHand.HandFinger.Index),
                     trackedHand.GetFingerPinchStrength(OVRHand.HandFinger.Middle));
            }
            else
            {
                GrabThresold = grabThresoldController;
                return OVRInput.Get(OVRInput.Axis1D.PrimaryHandTrigger, m_controller);
            }
        }

        void OnDestroy()
        {
            if (_grabbedObj != null)
            {
                GrabEnd();
            }
            allGrabbers.Remove(this);
        }

        public void OnTriggerEnter(Collider otherCollider)
        {
            Grabbable grabbable = otherCollider.GetComponent<Grabbable>() ?? otherCollider.GetComponentInParent<Grabbable>();
            if (grabbable == null)
            {
                return;
            }

            int refCount = 0;
            _grabCandidates.TryGetValue(grabbable, out refCount);
            _grabCandidates[grabbable] = refCount + 1;
        }

        public void OnTriggerExit(Collider otherCollider)
        {
            Grabbable grabbable = otherCollider.GetComponent<Grabbable>() ?? otherCollider.GetComponentInParent<Grabbable>();
            if (grabbable == null)
            {
                return;
            }
            bool found = _grabCandidates.TryGetValue(grabbable, out int refCount);
            if (!found)
            {
                return;
            }
            if (refCount > 1)
            {
                _grabCandidates[grabbable] = refCount - 1;
            }
            else
            {
                _grabCandidates.Remove(grabbable);
            }
        }

        protected void CheckForGrabOrRelease(float prevFlex)
        {
            if (_prevFlex >= GrabThresold.y
                && prevFlex < GrabThresold.y)
            {
                _nearGrab = false;
                GrabBegin();
            }
            else if ( _prevFlex <= GrabThresold.x 
                && prevFlex > GrabThresold.x)
            {
                GrabEnd();
            }
            
            if (GrabbedObject == null && _prevFlex > 0)
            {
                _nearGrab = true;
                NearGrab(_prevFlex / GrabThresold.y);
            }
            else if (_nearGrab)
            {
                _nearGrab = false;
                NearGrab(0f);
            }
        }

        private void NearGrab(float factor)
        {
            if (factor == 0f)
            {
                OnGrabAttemp?.Invoke(null, 0f);
                return;
            }

            (Grabbable, Collider)  closestGrabbable = FindClosestGrabbable();
            if (closestGrabbable.Item1 != null)
            {
                OnGrabAttemp?.Invoke(closestGrabbable.Item1, factor);
            }
            else
            {
                OnGrabAttemp?.Invoke(null, 0f);
            }
        }

        protected virtual void GrabBegin()
        {
            Grabbable closestGrabbable;
            Collider closestGrabbableCollider;
            (closestGrabbable, closestGrabbableCollider) = FindClosestGrabbable();

            ForceGrab(closestGrabbable, closestGrabbableCollider);
        }

        public void ForceGrab(Grabbable closestGrabbable, Collider closestGrabbableCollider)
        {
            GrabVolumeEnable(false);

            if (closestGrabbable != null)
            {
                Grab(closestGrabbable, closestGrabbableCollider);
            }
        }

        public (Grabbable, Collider) FindClosestGrabbable()
        {
            float closestMagSq = float.MaxValue;
            Grabbable closestGrabbable = null;
            Collider closestGrabbableCollider = null;

            foreach (Grabbable grabbable in _grabCandidates.Keys)
            {
                for (int j = 0; j < grabbable.GrabPoints.Length; ++j)
                {
                    Collider grabbableCollider = grabbable.GrabPoints[j];
                    if (grabbableCollider == null)
                    {
                        continue;
                    }
                    Vector3 closestPointOnBounds = grabbableCollider.ClosestPointOnBounds(_gripTransform.position);
                    float grabbableMagSq = (_gripTransform.position - closestPointOnBounds).sqrMagnitude;
                    if (grabbableMagSq < closestMagSq)
                    {
                        closestMagSq = grabbableMagSq;
                        closestGrabbable = grabbable;
                        closestGrabbableCollider = grabbableCollider;
                    }
                }
            }
            return (closestGrabbable, closestGrabbableCollider);
        }

        private void Grab(Grabbable closestGrabbable, Collider closestGrabbableCollider)
        {
            if (closestGrabbable.IsGrabbed)
            {
                closestGrabbable.GrabbedBy.OffhandGrabbed(closestGrabbable);
            }

            _grabbedObj = closestGrabbable;
            _grabbedObj.GrabBegin(this, closestGrabbableCollider);

            OnGrabStarted?.Invoke(_grabbedObj);

            _grabbedObjectPosOff = Quaternion.Inverse(transform.rotation) * (_grabbedObj.transform.position - transform.position);
            _grabbedObjectRotOff = Quaternion.Inverse(transform.rotation) * _grabbedObj.transform.rotation;
        }

        protected void GrabEnd()
        {
            if (_grabbedObj != null)
            {
                OVRPose localPose = new OVRPose { position = OVRInput.GetLocalControllerPosition(m_controller), orientation = OVRInput.GetLocalControllerRotation(m_controller) };
                OVRPose offsetPose = new OVRPose { position = _anchorOffsetPosition, orientation = _anchorOffsetRotation };
                localPose = localPose * offsetPose;

                OVRPose trackingSpace = transform.ToOVRPose() * localPose.Inverse();
                Vector3 linearVelocity = trackingSpace.orientation * OVRInput.GetLocalControllerVelocity(m_controller);
                Vector3 angularVelocity = trackingSpace.orientation * OVRInput.GetLocalControllerAngularVelocity(m_controller);

                GrabbableRelease(linearVelocity, angularVelocity);
            }

            GrabVolumeEnable(true);
        }

        protected void GrabbableRelease(Vector3 linearVelocity, Vector3 angularVelocity)
        {
            _grabbedObj.GrabEnd(linearVelocity, angularVelocity);
            OnGrabEnded?.Invoke(_grabbedObj);
            _grabbedObj = null;
        }

        protected virtual void GrabVolumeEnable(bool enabled)
        {
            if (_grabVolumeEnabled == enabled)
            {
                return;
            }

            _grabVolumeEnabled = enabled;
            for (int i = 0; i < _grabVolumes.Length; ++i)
            {
                Collider grabVolume = _grabVolumes[i];
                grabVolume.enabled = _grabVolumeEnabled;
            }

            if (!_grabVolumeEnabled)
            {
                _grabCandidates.Clear();
            }
        }

        protected virtual void OffhandGrabbed(Grabbable grabbable)
        {
            if (_grabbedObj == grabbable)
            {
                GrabbableRelease(Vector3.zero, Vector3.zero);
            }
        }


        protected virtual void MoveGrabbedObject(Vector3 pos, Quaternion rot)
        {
            if (_grabbedObj == null)
            {
                return;
            }

            Vector3 grabbablePosition = pos + rot * _grabbedObjectPosOff;
            Quaternion grabbableRotation = rot * _grabbedObjectRotOff;

            _grabbedObj.MoveTo(grabbablePosition, grabbableRotation);

        }

    }
}<|MERGE_RESOLUTION|>--- conflicted
+++ resolved
@@ -128,11 +128,6 @@
             float prevFlex = _prevFlex;
             _prevFlex = CurrentFlex();
             CheckForGrabOrRelease(prevFlex);
-<<<<<<< HEAD
-
-        }
-=======
->>>>>>> 2e2dd8e5
 
             MoveGrabbedObject(transform.position, transform.rotation);
         }
