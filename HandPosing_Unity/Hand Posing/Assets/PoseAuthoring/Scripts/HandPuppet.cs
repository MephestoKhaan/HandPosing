--- conflicted
+++ resolved
@@ -5,11 +5,7 @@
 
 namespace PoseAuthoring
 {
-<<<<<<< HEAD
-    [DefaultExecutionOrder(-50)]
-=======
     [DefaultExecutionOrder(-10)]
->>>>>>> 2e2dd8e5
     public class HandPuppet : MonoBehaviour
     {
         [SerializeField]
@@ -245,18 +241,7 @@
 
         public void LerpBones(HandSnapPose pose, float weight)
         {
-<<<<<<< HEAD
-            InitializeBones();
-
-            if(_puppettedHand)
-            {
-              //  SetLivePose(trackedHand);
-            }
-
-            if (bonesWeight > 0f)
-=======
             if (weight > 0f)
->>>>>>> 2e2dd8e5
             {
                 foreach (var bone in pose.Bones)
                 {
