--- conflicted
+++ resolved
@@ -7,11 +7,7 @@
 
 namespace PoseAuthoring
 {
-<<<<<<< HEAD
-    [DefaultExecutionOrder(50)]
-=======
     [DefaultExecutionOrder(10)]
->>>>>>> 2e2dd8e5
     public class SnappingHand : MonoBehaviour
     {
         [SerializeField]
@@ -43,17 +39,7 @@
             }
         }
 
-<<<<<<< HEAD
-        private HandGhost grabbedGhost;
-        private HandSnapPose poseInVolume;
-        private float fingerLockFactor;
-        private float handLockFactor;
-        private float grabStartTime;
-        private bool snapBack;
-        private bool physicsGrab;
-=======
         private Coroutine _lastUpdateRoutine;
->>>>>>> 2e2dd8e5
 
         private void Start()
         {
@@ -88,57 +74,26 @@
 
         private void GrabStarted(Grabbable grabbable)
         {
-<<<<<<< HEAD
-            SnappableObject snappable = grabbable.Snappable;
-
-            if (snappable != null)
-            {
-                HandSnapPose userPose = this.puppet.CurrentPoseTracked(snappable.transform);
-                HandGhost ghost = snappable.FindNearsetGhost(userPose, out float score, out var bestPlace);
-=======
             var ghostPose = GhostForGrabbable(grabbable);
             if (ghostPose.HasValue)
             {
                 _grabbedGhost = ghostPose.Value.Item1;
                 _poseInGhost = ghostPose.Value.Item2;
                 _offsetOverrideFactor = _bonesOverrideFactor = 1f;
->>>>>>> 2e2dd8e5
 
                 this.puppet.LerpGripOffset(_poseInGhost, _offsetOverrideFactor, _grabbedGhost.RelativeTo);
                 _grabOffset = this.puppet.GripOffset;
 
-<<<<<<< HEAD
-                    handLockFactor = 1f;
-                    fingerLockFactor = 1f;
-                    physicsGrab = grabbable.PhysicsMove;
-                    this.puppet.TransitionToPose(poseInVolume, grabbedGhost.RelativeTo, fingerLockFactor, handLockFactor);
-                }
-=======
                 _snapBack = grabbable.Snappable.HandSnapBacks;
                 _grabStartTime = Time.timeSinceLevelLoad;
                 _isGrabbing = true;
->>>>>>> 2e2dd8e5
             }
         }
 
         private void GrabEnded(Grabbable grabbable)
         {
-<<<<<<< HEAD
-            grabbedGhost = null;
-            snapBack = false;
-            physicsGrab = false;
-        }
-
-        private void LateUpdate()
-        {
-            if(physicsGrab)
-            {
-                SnapToGrabbable();
-            }
-=======
             _isGrabbing = false;
             _grabbedGhost = null;
->>>>>>> 2e2dd8e5
         }
 
         private void GrabAttemp(Grabbable grabbable, float amount)
